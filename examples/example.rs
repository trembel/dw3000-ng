--- conflicted
+++ resolved
@@ -84,14 +84,7 @@
     dw3000.ll().rx_cal().write(|w| w.cal_mode(1)).unwrap();
     rprintln!("cal_mode = {:#x?}",dw3000.ll().rx_cal().read().unwrap().cal_mode());
 
-<<<<<<< HEAD
-    rprintln!("onw_pgfcal = {:#x?}",dw3000.ll().aon_dig_cfg().read().unwrap().onw_pgfcal());
-    dw3000.ll().aon_dig_cfg()
-        .modify(|_,w| w.onw_pgfcal(1)).unwrap();    
-    rprintln!("onw_pgfcal = {:#x?}",dw3000.ll().aon_dig_cfg().read().unwrap().onw_pgfcal());
-=======
-    dw3000.ll().fast_command(2);
->>>>>>> 54ff6460
+    dw3000.ll().fast_command(2).unwrap();
 
 /*
     dw3000.set_address( mac::PanId(0x0d57),
@@ -130,11 +123,6 @@
     rprintln!("comp_dly = {:?}", comp_dly);
 */
 
-<<<<<<< HEAD
-    let panadr = dw3000.get_address();
-    rprintln!("panadr = {:#x?}", panadr);*/
-=======
->>>>>>> 54ff6460
 
     loop {
         
