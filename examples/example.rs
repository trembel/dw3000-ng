#![no_main]
#![no_std]

// crates de gestion des messages de debug
use panic_rtt_target as _;
use rtt_target::{rprintln, rtt_init_print};

use cortex_m_rt::entry;
use stm32f1xx_hal::{
    delay::Delay,
    pac,
    prelude::*,
    spi::{Spi, Mode, Phase, Polarity},
};

use embedded_hal::digital::v2::OutputPin;

use dw3000::{hl, mac};



#[entry]
fn main() -> ! {

    rtt_init_print!();
    rprintln!("Coucou copain !");

    /****************************************************************************************/
    /*****************              CONFIGURATION DE BASE               *********************/
    /****************************************************************************************/

    // Get access to the device specific peripherals from the peripheral access crate
    let dp = pac::Peripherals::take().unwrap();
    let cp = cortex_m::Peripherals::take().unwrap();

    // Take ownership over the raw flash and rcc devices and convert them into the corresponding
    // HAL structs
    let mut flash = dp.FLASH.constrain();
    let mut rcc = dp.RCC.constrain();
    let mut afio = dp.AFIO.constrain(&mut rcc.apb2);

    let clocks = rcc.cfgr.use_hse(8.mhz()).sysclk(36.mhz()).freeze(&mut flash.acr);

    let mut gpioa = dp.GPIOA.split(&mut rcc.apb2);
    let mut gpiob = dp.GPIOB.split(&mut rcc.apb2);

    /****************************************************************************************/
    /*****************              CONFIGURATION DU SPI                *********************/
    /****************************************************************************************/

    let pins = (
        gpioa.pa5.into_alternate_push_pull(&mut gpioa.crl),
        gpioa.pa6.into_floating_input(&mut gpioa.crl),
        gpioa.pa7.into_alternate_push_pull(&mut gpioa.crl),
    );

    let cs = gpiob.pb6.into_push_pull_output(&mut gpiob.crl);

    let spi_mode = Mode {
        polarity: Polarity::IdleLow,
        phase: Phase::CaptureOnFirstTransition,
    };
    let spi = Spi::spi1(dp.SPI1, pins, &mut afio.mapr, spi_mode, 100.khz(), clocks, &mut rcc.apb2);

    /****************************************************************************************/
    /*****************              CONFIGURATION DU RESET              *********************/
    /****************************************************************************************/

    let mut delay = Delay::new(cp.SYST, clocks);

    let mut rst_n = gpioa.pa8.into_push_pull_output(&mut gpioa.crh);

    /****************************************************************************************/
    /*****************              CONFIGURATION du DW3000               *******************/
    /****************************************************************************************/

    let mut dw3000 = hl::DW1000::new(spi, cs).init()
                        .expect("Failed init.");
    rprintln!("dm3000 = {:?}", dw3000);
<<<<<<< HEAD


    // rst_n.set_low().unwrap();
    // rst_n.set_high().unwrap();

    delay.delay_ms(2u8);

    let ainit2idle = dw3000.ll().seq_ctrl().read().unwrap().ainit2idle();
    let onw_go2idle = dw3000.ll().aon_dig_cfg().read().unwrap().onw_go2idle();
    rprintln!("ainit2idle = {:?}", ainit2idle);
    rprintln!("onw_go2idle = {:?}", onw_go2idle);

    dw3000.ll().seq_ctrl().write(|w| w.ainit2idle(1)).unwrap();
    dw3000.ll().aon_dig_cfg().write(|w| w.onw_go2idle(1)).unwrap();
    
    while dw3000.ll().sys_status().read().unwrap().rcinit() == 0 {
        delay.delay_ms(2u8);
    };

    let ainit2idle = dw3000.ll().seq_ctrl().read().unwrap().ainit2idle();
    let onw_go2idle = dw3000.ll().aon_dig_cfg().read().unwrap().onw_go2idle();
    rprintln!("ainit2idle = {:?}", ainit2idle);
    rprintln!("onw_go2idle = {:?}", onw_go2idle);
    if (ainit2idle == 0) || (onw_go2idle == 0) {
        rprintln!("Init failed. Impossible to reach INIT_PLL.");
    } 
    delay.delay_ms(2u8);

    rprintln!("Is in Ready / IDLE_PLL.");


    dw3000.set_address( mac::PanId(0x0d57),
                        mac::ShortAddress(50))
            .expect("Failed to set address.");

=======
    

/*
    // test du registre dev_id
    let dev_id = dw3000.ll().dev_id().read()
        .expect("Failed to read DEV_ID register");
    rprintln!("dev-id = {:?}", dev_id);
*/


/*
    dw3000initiated.set_address( mac::PanId(0x0d57),
                                 mac::ShortAddress(50))
                    .expect("Failed to set address.");
*/
    
    let sys_clk = dw3000.ll().clk_ctrl().read().unwrap().sys_clk();
    rprintln!("sys_clk = {:#x?}", sys_clk);

    let ainit2idle = dw3000.ll().seq_ctrl().read().unwrap().ainit2idle();
    rprintln!("ainit2idle = {:#x?}", ainit2idle);
>>>>>>> d20e0446

    loop {
        
    }    

}<|MERGE_RESOLUTION|>--- conflicted
+++ resolved
@@ -77,7 +77,6 @@
     let mut dw3000 = hl::DW1000::new(spi, cs).init()
                         .expect("Failed init.");
     rprintln!("dm3000 = {:?}", dw3000);
-<<<<<<< HEAD
 
 
     // rst_n.set_low().unwrap();
@@ -90,8 +89,10 @@
     rprintln!("ainit2idle = {:?}", ainit2idle);
     rprintln!("onw_go2idle = {:?}", onw_go2idle);
 
-    dw3000.ll().seq_ctrl().write(|w| w.ainit2idle(1)).unwrap();
-    dw3000.ll().aon_dig_cfg().write(|w| w.onw_go2idle(1)).unwrap();
+    dw3000.ll().seq_ctrl()
+                .write(|w| w.ainit2idle(1)).unwrap();
+    dw3000.ll().aon_dig_cfg()
+                .write(|w| w.onw_go2idle(1)).unwrap();
     
     while dw3000.ll().sys_status().read().unwrap().rcinit() == 0 {
         delay.delay_ms(2u8);
@@ -113,29 +114,6 @@
                         mac::ShortAddress(50))
             .expect("Failed to set address.");
 
-=======
-    
-
-/*
-    // test du registre dev_id
-    let dev_id = dw3000.ll().dev_id().read()
-        .expect("Failed to read DEV_ID register");
-    rprintln!("dev-id = {:?}", dev_id);
-*/
-
-
-/*
-    dw3000initiated.set_address( mac::PanId(0x0d57),
-                                 mac::ShortAddress(50))
-                    .expect("Failed to set address.");
-*/
-    
-    let sys_clk = dw3000.ll().clk_ctrl().read().unwrap().sys_clk();
-    rprintln!("sys_clk = {:#x?}", sys_clk);
-
-    let ainit2idle = dw3000.ll().seq_ctrl().read().unwrap().ainit2idle();
-    rprintln!("ainit2idle = {:#x?}", ainit2idle);
->>>>>>> d20e0446
 
     loop {
         
